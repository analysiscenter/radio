# pylint: disable=too-many-arguments
# pylint: disable=too-many-instance-attributes
# pylint: disable=not-context-manager
""" Contains base class for all tensorflow models. """

from ...dataset.dataset.models.tf import TFModel


class TFModelCT(TFModel):
    """ Base class for all tensorflow models.

    This class inherits TFModel class from dataset submodule and
    extends it with metrics accumulating methods. Also
    train and predict methods were overloaded:
    train method gets 'x' and 'y',
    while predict gets only 'x' as arguments instead of 'feed_dict'
    and 'fetches' as it was in parent class. It's simplifies interface
    and makes TFModel3D compatible with KerasModel interface.
    """
    def __init__(self, *args, **kwargs):
        super().__init__(*args, **kwargs)

<<<<<<< HEAD
    def train(self, x=None, y=None, fetches=None):  # pylint: disable=arguments-differ
=======
    def train(self, x=None, y=None, fetches=None):
>>>>>>> 8e3eff41
        """ Train model with data provided.

        Parameters
        ----------
        x : ndarray(batch_size, ...)
            numpy array that will be fed into tf.placeholder that can be accessed
            by 'x' attribute of 'self', typically input of neural network.
        y : ndarray(batch_size, ...)
            numpy array that will be fed into tf.placeholder that can be accessed
            by 'y' attribute of 'self'.
<<<<<<< HEAD
        fetches : list or tuple
            `tf.Operation`s and `tf.Tensor`s to calculate.

        Returns
        -------
        ndarray(batch_size, ...)
            predicted output.
        """
        train_output = super().train(fetches, {'x': x, 'y': y})
        return train_output

    def predict(self, x=None, fetches=None):  # pylint: disable=arguments-differ
=======
        fetches : dict
            dictionary with fetches.
        """
        super().train(fetches=fetches, feed_dict={'x': x, 'y': y})

    def predict(self, x=None, fetches=None):
>>>>>>> 8e3eff41
        """ Predict model on data provided.

        Parameters
        ----------
        x : ndarray(batch_size, ....)
            numpy array that will be fed into tf.placeholder that can be accessed
            by 'x' attribute of 'self', typically input of neural network.
<<<<<<< HEAD
        fetches : list or tuple
            `tf.Operation`s and `tf.Tensor`s to calculate.
=======
        fetches : dict
            dictionary with fetches.
>>>>>>> 8e3eff41

        Returns
        -------
        ndarray(batch_size, ...)
            predicted output.
        """
        predictions = super().predict(fetches=fetches, feed_dict={'x': x})
        return predictions<|MERGE_RESOLUTION|>--- conflicted
+++ resolved
@@ -20,11 +20,7 @@
     def __init__(self, *args, **kwargs):
         super().__init__(*args, **kwargs)
 
-<<<<<<< HEAD
     def train(self, x=None, y=None, fetches=None):  # pylint: disable=arguments-differ
-=======
-    def train(self, x=None, y=None, fetches=None):
->>>>>>> 8e3eff41
         """ Train model with data provided.
 
         Parameters
@@ -35,7 +31,19 @@
         y : ndarray(batch_size, ...)
             numpy array that will be fed into tf.placeholder that can be accessed
             by 'y' attribute of 'self'.
-<<<<<<< HEAD
+        fetches : list or tuple
+            `tf.Operation`s and `tf.Tensor`s to calculate.
+        """
+        super().train(fetches=fetches, feed_dict={'x': x, 'y': y})
+
+    def predict(self, x=None, fetches=None):
+        """ Predict model on data provided.
+
+        Parameters
+        ----------
+        x : ndarray(batch_size, ....)
+            numpy array that will be fed into tf.placeholder that can be accessed
+            by 'x' attribute of 'self', typically input of neural network.
         fetches : list or tuple
             `tf.Operation`s and `tf.Tensor`s to calculate.
 
@@ -44,37 +52,5 @@
         ndarray(batch_size, ...)
             predicted output.
         """
-        train_output = super().train(fetches, {'x': x, 'y': y})
-        return train_output
-
-    def predict(self, x=None, fetches=None):  # pylint: disable=arguments-differ
-=======
-        fetches : dict
-            dictionary with fetches.
-        """
-        super().train(fetches=fetches, feed_dict={'x': x, 'y': y})
-
-    def predict(self, x=None, fetches=None):
->>>>>>> 8e3eff41
-        """ Predict model on data provided.
-
-        Parameters
-        ----------
-        x : ndarray(batch_size, ....)
-            numpy array that will be fed into tf.placeholder that can be accessed
-            by 'x' attribute of 'self', typically input of neural network.
-<<<<<<< HEAD
-        fetches : list or tuple
-            `tf.Operation`s and `tf.Tensor`s to calculate.
-=======
-        fetches : dict
-            dictionary with fetches.
->>>>>>> 8e3eff41
-
-        Returns
-        -------
-        ndarray(batch_size, ...)
-            predicted output.
-        """
         predictions = super().predict(fetches=fetches, feed_dict={'x': x})
         return predictions