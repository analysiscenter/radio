--- conflicted
+++ resolved
@@ -30,10 +30,6 @@
     """
 
     @model(mode='static')
-<<<<<<< HEAD
-    def keras_unet(pipeline):
-        """ Create Unet model implemented in keras and immediatelly compile it.
-=======
     def keras_unet(pipeline):  # pylint: disable=no-self-argument
         """ Create Unet model implemented in keras and immediatelly compile it.
 
@@ -75,135 +71,4 @@
             unet = KerasUnet('unet')  # pylint: disable=redefined-variable-type
             loss_dict = {'dice': dice_coef_loss, 'tiversky_loss': tiversky_loss}
             unet.compile(optimizer='adam', loss=loss_dict[loss])
-        return unet
-
-    @model()
-    def selu_vnet_4(): # pylint: disable=no-method-argument
-        """ Describe vnet-model of depth = 4 with magic SELU activations
-        Schematically:
-            input(NOD_SHAPE[0], NOD_SHAPE[1], NOD_SHAPE[2], 1) -> (... // 2, 2) ->
-                (... // 4, 4) -> (... // 8, 8) -> (... // 16, 16) ->
-                (... // 8, 8) -> (... // 4, 4) -> (... // 2, 2) ->
-                    (NOD_SHAPE[0], NOD_SHAPE[1], NOD_SHAPE[2], 1)
-        Return:
-            [[placeholder for input scans, p/h for input mask cancer],
-             [dice loss, train step, predicted cancer masks]]
-        """
-
-        # input placeholder for scan patches in skyscraper-form
-        sky_shape = (None, ) + NOD_SHAPE[1:]
-        input_layer = tf.placeholder(tf.float32, shape=sky_shape, name='scans')
-
-        # input placeholder for masks in skyscraper-form
-        masks_ground_truth = tf.placeholder(tf.float32, shape=sky_shape, name='masks')
-
-        # input placeholder for phase-variable (e.g. needed for nets with batch-norm)
-        training = tf.placeholder(tf.bool, shape=[], name='mode')
-
-        # reshape inputs to tensor shape
-        t_shape = (-1, ) + NOD_SHAPE + (1, )
-        input_tshaped = tf.reshape(input_layer, t_shape)
-        masks_tshaped = tf.reshape(masks_ground_truth, t_shape)
-
-
-        # vnet of depth = 4
-        downs = []
-        ups = []
-
-        # down 1
-        net = vnet_down('down_1', input_tshaped, training, pool_size=[2, 2, 2],
-                        strides=[2, 2, 2], channels=2, kernel=[7, 7, 7],
-                        activation=selu, add_bnorm=False)
-        downs.append(net)
-
-        # down 2
-        net = vnet_down('down_2', net, training, pool_size=[2, 2, 2],
-                        strides=[2, 2, 2], channels=4, kernel=[5, 5, 5],
-                        activation=selu, add_bnorm=False)
-        downs.append(net)
-
-        # down 3
-        net = vnet_down('down_3', net, training, pool_size=[2, 2, 2],
-                        strides=[2, 2, 2], channels=8, kernel=[3, 3, 3],
-                        activation=selu, add_bnorm=False)
-        downs.append(net)
-
-        # down 4
-        net = vnet_down('down_4', net, training, pool_size=[2, 2, 2],
-                        strides=[2, 2, 2], channels=16,
-                        kernel=[2, 2, 2], activation=selu, add_bnorm=False)
-        downs.append(net)
-
-        # up 1
-        with tf.variable_scope('up_1'):                                                 # pylint: disable=not-context-manager
-            net = deconv3d_bnorm_activation(net, training, kernel=[2, 2, 2],
-                                            channels=8, activation=selu, add_bnorm=False)
-
-        ups.append(net)
-
-        # up 2
-        net = vnet_up('up_2', net, downs[2], training, kernel=[3, 3, 3],
-                      channels=4, activation=selu, add_bnorm=False)
-        ups.append(net)
-
-        # up 3
-        net = vnet_up('up_3', net, downs[1], training, kernel=[5, 5, 5],
-                      channels=2, activation=selu, add_bnorm=False)
-        ups.append(net)
-
-        # up 4
-        # *Note: linear activation here
-        net = vnet_up('up_4', net, downs[0], training, kernel=[7, 7, 7],
-                      channels=1, activation=None, add_bnorm=False)
-        ups.append(net)
-
-        # normalize output to [0, 1]
-        net = tf.nn.sigmoid(net, name='masks_predictions')
-
-        # loss computed on t-shaped data
-        loss = tf_dice_loss('train', net, masks_tshaped)
-
-        # reshape vnet-output to skyscraper-shape
-        sky_shape = (-1, ) + NOD_SHAPE[1:]
-        net = tf.reshape(net, sky_shape)
->>>>>>> 3d36c2ab
-
-        This method is wrapped with model(mode='static') decorator meaning
-        that model is created in the momment when pipeline.run(...) is called.
-        Config attribute is a dictionary that can contain 'loss' and 'path'
-        values. If config contains 'path', then model is loaded from directory
-        specified by this parameter. Otherwise new keras model is to be built;
-
-        Another key of config dict is 'loss'. Value 'loss' can be one of
-        two str: 'dice' or 'tiversky'. This value specifies the loss function
-        that will be used during model compilation;
-
-        Args:
-        - pipeline: Pipeline object from dataset package; it is the only argument
-        and it is used to pass parameters required by model being created
-        through pipeline.config attribute;
-
-        Returns:
-        - compiled model;
-        """
-        path = pipeline.config.get("path", None)
-        loss = pipeline.config.get("loss", 'dice')
-        if  path is not None:
-            unet = KerasModel('unet')
-
-            if loss == 'tiversky':
-                custom_objects = {'tiversky_loss': tiversky_loss,
-                                  'dice_coef': dice_coef,
-                                  'jaccard_coef': jaccard_coef,
-                                  'dice_coef_loss': dice_coef_loss}
-
-            elif loss == 'dice':
-                custom_objects = {'dice_coef_loss': dice_coef_loss,
-                                  'dice_coef': dice_coef}
-
-            unet.load_model(path, custom_objects=custom_objects)
-        else:
-            unet = KerasUnet('unet')  # pylint: disable=redefined-variable-type
-            loss_dict = {'dice': dice_coef_loss, 'tiversky_loss': tiversky_loss}
-            unet.compile(optimizer='adam', loss=loss_dict[loss])
         return unet