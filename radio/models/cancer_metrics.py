"""cancer metrics"""
import numpy as np
import matplotlib.pyplot as plt
from tqdm import tqdm_notebook as tqn
from scipy.ndimage.measurements import label


<<<<<<< HEAD
def binarization(arr, threshold=.5):
    """ Binarizate input data by theshold. Input data can be array of data of different sizes.

    Parameters
    ----------
    arr : list or np.array
        array with data to binarizate
    threshold : float
        The threshold of binarization.

    Returns
    -------
        binarization numpy array with the same size as arr
    """
    if isinstance(arr, list):
        arr = np.array(arr)
    return np.where(arr > threshold, 1, 0).astype(np.uint8)

def get_connected_ixs(array):
    """ Find connected components in the array.

    Parameters
    ----------
    array : list or np.array
        input array

    Returns
    -------
        An array of the same size as the input, in which the index of the given
        component stands in the place of the set of connected components
    """
=======
def binarization(arr, threshold=.5, upper=1, lower=0):
    """binarizate arr by theshold"""
    if isinstance(arr, list):
        arr = np.array(arr)
    return np.where(arr > threshold, upper, lower).astype(np.uint8)

def get_connected_ixs(array):
    """find connected components in the array"""
>>>>>>> 38df43d6
    connected_array = label(array)
    if connected_array[1] == 0:
        return None
    ixs = [np.concatenate(np.where(connected_array[0] == i)).reshape(4, -1) for i in range(1, connected_array[1]+1)]
    return ixs

def sensitivity(target, prediction, threshold=.5, iot=.5, **kwargs):
<<<<<<< HEAD
    """ True positive rate. Сalculates the percentage of correctly predicted values.

    Parameters
    ----------
    target : list or np.array
        An array containing the target values
    prediction : list or np.array
        An array containing the predicted values
    threshold : float
        The threshold of binarization
    iot : float
        Percentage of intersection between the prediction and the target,
        at which the prediction is interpreted as correct

    Returns
    -------
        Percentage of correctly predicted values
    """
=======
    """True positive rate"""
>>>>>>> 38df43d6
    target, prediction = binarization([target, prediction], threshold)
    connected_target = get_connected_ixs(target)
    connected_prediction = get_connected_ixs(prediction)
    if connected_target is None:
        if len(connected_prediction) > 0:
            return 0
        return 1
    intersection = prediction * target
    right = 0
    for coord_nodule in connected_target:
        mass = [slice(np.min(coord_nodule[i]), np.max(coord_nodule[i]))
                if np.min(coord_nodule[i]) != np.max(coord_nodule[i])
                else slice(np.min(coord_nodule[i]), np.max(coord_nodule[i])+1)
                for i in range(coord_nodule.shape[0])]

        nodule_perc = intersection[mass]
        if np.sum(nodule_perc)/len(nodule_perc) > iot:
            right += 1
    total = right / len(connected_target)
    return total

<<<<<<< HEAD
def false_positive_number(target, prediction, threshold=.5, iot=.5, **kwargs):
    """ Calculate the number of falsely predicted values.

    Parameters
    ----------
    target : list or np.array
        An array containing the target values
    prediction : list or np.array
        An array containing the predicted values
    threshold : float
        The threshold of binarization
    iot : float
        Percentage of intersection between the prediction and the target,
        at which the prediction is interpreted as correct

    Returns
    -------
        The number of falsely predicted values
    """
=======
def false_positive_per_scan(target, prediction, threshold=.5, iot=.5, **kwargs):
    """number of falsely predicted nodules on scan"""
>>>>>>> 38df43d6
    target, prediction = binarization([target, prediction], threshold)
    connected_target = get_connected_ixs(target)
    connected_prediction = get_connected_ixs(prediction)

    if connected_target is None:
        if len(connected_prediction) > 0:
            return 0
        return 1

    intersection = prediction * target
    wrong_nodules = len(connected_prediction)

    for coord_nodule in connected_target:
        mass = [slice(np.min(coord_nodule[i]), np.max(coord_nodule[i]))
                if np.min(coord_nodule[i]) != np.max(coord_nodule[i])
                else slice(np.min(coord_nodule[i]), np.max(coord_nodule[i])+1)
                for i in range(coord_nodule.shape[0])]

        nodule_perc = intersection[mass]
        if np.sum(nodule_perc)/len(nodule_perc) > iot:
            wrong_nodules -= 1
    return wrong_nodules

def specificity(target, prediction, threshold=.5, **kwargs):
<<<<<<< HEAD
    """ True negative rate. Calculate according to the formula:
            S = sum((1 - target) * (1 - prediction)) / sum(1 - target)

    Parameters
    ----------
    target : list or np.array
        An array containing the target values
    prediction : list or np.array
        An array containing the predicted values
    threshold : float
        The threshold of binarization

    Returns
    -------
        The value of true negative rate
        """
=======
    """True negative rate"""
>>>>>>> 38df43d6
    target, prediction = binarization([target, prediction], threshold)
    total = np.sum((1 - target) * (1 - prediction)) / np.sum(1 - target)
    return total

def false_discovery_rate(target, prediction, threshold=.5, **kwargs):
<<<<<<< HEAD
    """ False discovery rate. Calculate according to the formula:
            rate = sum((1 - target) * prediction) / sum(prediction)

    Parameters
    ----------
    target : list or np.array
        An array containing the target values
    prediction : list or np.array
        An array containing the predicted values
    threshold : float
        The threshold of binarization

    Returns
    -------
        The value of false discovery rate
    """
    target, prediction = binarization([target, prediction], threshold)
    rate = np.sum((1 - target) * prediction) / np.sum(prediction)
    return rate

def positive_likelihood_ratio(target, prediction, threshold=.5, iot=.5, **kwargs):
    """ Positive likelihood ratio. Calculate according to the formula:
            rato = (sensitivity) / (1 - specificity)

    Parameters
    ----------
    target : list or np.array
        An array containing the target values
    prediction : list or np.array
        An array containing the predicted values
    threshold : float
        The threshold of binarization
    iot : float
        Percentage of intersection between the prediction and the target,
        at which the prediction is interpreted as correct

    Returns
    -------
        The value of positive likelihood ratio.
    """
    sens = sensitivity(target, prediction, threshold, iot)
    spec = specificity(target, prediction, threshold)
    ratio = (sens) / ((1 - spec) + 1e-9)
    return ratio

def negative_likelihood_ratio(target, prediction, threshold=.5, iot=.5, **kwargs):
    """ Negative likelihood ratio. Calculate according to the formula:
            rato = (specificity) / (1 - sensitivity)

    Parameters
    ----------
    target : list or np.array
        An array containing the target values
    prediction : list or np.array
        An array containing the predicted values
    threshold : float
        The threshold of binarization
    iot : float
        Percentage of intersection between the prediction and the target,
        at which the prediction is interpreted as correct

    Returns
    -------
        The value of negative likelihood ratio
    """
    sens = sensitivity(target, prediction, threshold, iot)
    spec = specificity(target, prediction, threshold)
    ratio = (spec) / ((1 - sens) + 1e-9)
    return ratio

def froc(target, prediction, threshold=.5, iot=.5, **kwargs):
    """ Draws a graph of the dependence of specificity and the number of false positive values
    from the threshold.

    Parameters
    ----------
    target : list or np.array
        An array containing the target values
    prediction : list or np.array
        An array containing the predicted values
    threshold : float
        The threshold of binarization
    iot : float
        Percentage of intersection between the prediction and the target,
        at which the prediction is interpreted as correct
    """
=======
    """false_discovery_rate """
    target, prediction = binarization([target, prediction], threshold)
    total = np.sum((1 - target) * prediction)/np.sum(prediction)
    return total

def posivite_likelihood_rato(target, prediction, threshold=.5, iot=.5, **kwargs):
    """posivite_likelihood_rato """
    sens = sensitivity(target, prediction, threshold, iot)
    spec = specificity(target, prediction, threshold)
    rato = (sens) / (1 - spec)
    return rato

def negative_likelihood_ratio(target, prediction, threshold=.5, iot=.5, **kwargs):
    """negative_likelihood_ratio """
    sens = sensitivity(target, prediction, threshold, iot)
    spec = specificity(target, prediction, threshold)
    rato = (spec) / (1 - sens)
    return rato

def froc(target, prediction, threshold=.5, iot=.5, **kwargs):
    """froc """
>>>>>>> 38df43d6
    target, prediction = binarization([target, prediction], threshold)
    sens = []
    false_pos = []
    for thr in tqn(np.linspace(0, 1)):
        sens.append(sensitivity(target, prediction, threshold=thr, iot=iot))
<<<<<<< HEAD
        false_pos.append(false_positive_number(target, prediction, threshold=thr, iot=iot))
=======
        false_pos.append(false_positive_per_scan(target, prediction, threshold=thr, iot=iot))
>>>>>>> 38df43d6
    plt.plot(false_pos, sens)
    plt.show()

METRICS = {
    'sensitivity': sensitivity,
<<<<<<< HEAD
    'false_positive_number': false_positive_number,
    'specificity': specificity,
    'false_discovery_rate': false_discovery_rate,
    'positive_likelihood_ratio': positive_likelihood_ratio,
=======
    'false_positive_per_scan': false_positive_per_scan,
    'specificity': specificity,
    'false_discovery_rate': false_discovery_rate,
    'posivite_likelihood_rato': posivite_likelihood_rato,
>>>>>>> 38df43d6
    'negative_likelihood_ratio': negative_likelihood_ratio,
    'froc': froc
}

def calcualte_metrics(target, prediction, metrics, **kwargs):
<<<<<<< HEAD
    """Calculated metrics by given array with names of metrics

    Parameters
    ----------
    target : list or np.array
        An array containing the target values
    prediction : list or np.array
        An array containing the predicted values
    metrics : list or np.array
        An array with names of metrics to calculate

    Returns
    -------
    dict
        Dict with metric names as keys and values as a result of calculating metrics.
    """
=======
    """calculated metrics by given metrics"""
>>>>>>> 38df43d6
    calculated_metrics = {}
    for metric in metrics:
        calculated_metrics[metric] = METRICS[metric](target, prediction, **kwargs)
    return calculated_metrics<|MERGE_RESOLUTION|>--- conflicted
+++ resolved
@@ -5,7 +5,6 @@
 from scipy.ndimage.measurements import label
 
 
-<<<<<<< HEAD
 def binarization(arr, threshold=.5):
     """ Binarizate input data by theshold. Input data can be array of data of different sizes.
 
@@ -37,16 +36,6 @@
         An array of the same size as the input, in which the index of the given
         component stands in the place of the set of connected components
     """
-=======
-def binarization(arr, threshold=.5, upper=1, lower=0):
-    """binarizate arr by theshold"""
-    if isinstance(arr, list):
-        arr = np.array(arr)
-    return np.where(arr > threshold, upper, lower).astype(np.uint8)
-
-def get_connected_ixs(array):
-    """find connected components in the array"""
->>>>>>> 38df43d6
     connected_array = label(array)
     if connected_array[1] == 0:
         return None
@@ -54,7 +43,6 @@
     return ixs
 
 def sensitivity(target, prediction, threshold=.5, iot=.5, **kwargs):
-<<<<<<< HEAD
     """ True positive rate. Сalculates the percentage of correctly predicted values.
 
     Parameters
@@ -73,9 +61,6 @@
     -------
         Percentage of correctly predicted values
     """
-=======
-    """True positive rate"""
->>>>>>> 38df43d6
     target, prediction = binarization([target, prediction], threshold)
     connected_target = get_connected_ixs(target)
     connected_prediction = get_connected_ixs(prediction)
@@ -97,7 +82,6 @@
     total = right / len(connected_target)
     return total
 
-<<<<<<< HEAD
 def false_positive_number(target, prediction, threshold=.5, iot=.5, **kwargs):
     """ Calculate the number of falsely predicted values.
 
@@ -117,10 +101,6 @@
     -------
         The number of falsely predicted values
     """
-=======
-def false_positive_per_scan(target, prediction, threshold=.5, iot=.5, **kwargs):
-    """number of falsely predicted nodules on scan"""
->>>>>>> 38df43d6
     target, prediction = binarization([target, prediction], threshold)
     connected_target = get_connected_ixs(target)
     connected_prediction = get_connected_ixs(prediction)
@@ -145,7 +125,6 @@
     return wrong_nodules
 
 def specificity(target, prediction, threshold=.5, **kwargs):
-<<<<<<< HEAD
     """ True negative rate. Calculate according to the formula:
             S = sum((1 - target) * (1 - prediction)) / sum(1 - target)
 
@@ -161,16 +140,12 @@
     Returns
     -------
         The value of true negative rate
-        """
-=======
-    """True negative rate"""
->>>>>>> 38df43d6
+    """
     target, prediction = binarization([target, prediction], threshold)
     total = np.sum((1 - target) * (1 - prediction)) / np.sum(1 - target)
     return total
 
 def false_discovery_rate(target, prediction, threshold=.5, **kwargs):
-<<<<<<< HEAD
     """ False discovery rate. Calculate according to the formula:
             rate = sum((1 - target) * prediction) / sum(prediction)
 
@@ -257,61 +232,26 @@
         Percentage of intersection between the prediction and the target,
         at which the prediction is interpreted as correct
     """
-=======
-    """false_discovery_rate """
-    target, prediction = binarization([target, prediction], threshold)
-    total = np.sum((1 - target) * prediction)/np.sum(prediction)
-    return total
-
-def posivite_likelihood_rato(target, prediction, threshold=.5, iot=.5, **kwargs):
-    """posivite_likelihood_rato """
-    sens = sensitivity(target, prediction, threshold, iot)
-    spec = specificity(target, prediction, threshold)
-    rato = (sens) / (1 - spec)
-    return rato
-
-def negative_likelihood_ratio(target, prediction, threshold=.5, iot=.5, **kwargs):
-    """negative_likelihood_ratio """
-    sens = sensitivity(target, prediction, threshold, iot)
-    spec = specificity(target, prediction, threshold)
-    rato = (spec) / (1 - sens)
-    return rato
-
-def froc(target, prediction, threshold=.5, iot=.5, **kwargs):
-    """froc """
->>>>>>> 38df43d6
     target, prediction = binarization([target, prediction], threshold)
     sens = []
     false_pos = []
     for thr in tqn(np.linspace(0, 1)):
         sens.append(sensitivity(target, prediction, threshold=thr, iot=iot))
-<<<<<<< HEAD
         false_pos.append(false_positive_number(target, prediction, threshold=thr, iot=iot))
-=======
-        false_pos.append(false_positive_per_scan(target, prediction, threshold=thr, iot=iot))
->>>>>>> 38df43d6
     plt.plot(false_pos, sens)
     plt.show()
 
 METRICS = {
     'sensitivity': sensitivity,
-<<<<<<< HEAD
     'false_positive_number': false_positive_number,
     'specificity': specificity,
     'false_discovery_rate': false_discovery_rate,
     'positive_likelihood_ratio': positive_likelihood_ratio,
-=======
-    'false_positive_per_scan': false_positive_per_scan,
-    'specificity': specificity,
-    'false_discovery_rate': false_discovery_rate,
-    'posivite_likelihood_rato': posivite_likelihood_rato,
->>>>>>> 38df43d6
     'negative_likelihood_ratio': negative_likelihood_ratio,
     'froc': froc
 }
 
 def calcualte_metrics(target, prediction, metrics, **kwargs):
-<<<<<<< HEAD
     """Calculated metrics by given array with names of metrics
 
     Parameters
@@ -328,9 +268,6 @@
     dict
         Dict with metric names as keys and values as a result of calculating metrics.
     """
-=======
-    """calculated metrics by given metrics"""
->>>>>>> 38df43d6
     calculated_metrics = {}
     for metric in metrics:
         calculated_metrics[metric] = METRICS[metric](target, prediction, **kwargs)
