--- conflicted
+++ resolved
@@ -11,11 +11,6 @@
 import numpy as np
 import aiofiles
 import blosc
-<<<<<<< HEAD
-import pydicom as dicom                    # pylint: disable=import-error
-import SimpleITK as sitk
-from skimage.measure import label, regionprops
-=======
 
 try:
     import pydicom as dicom # pydicom library was renamed in v1.0
@@ -23,11 +18,11 @@
     import dicom
 
 import SimpleITK as sitk
+from skimage.measure import label, regionprops
 try:
     import nibabel as nib
 except ImportError:
     pass
->>>>>>> fe81161c
 
 from ..dataset import Batch, action, inbatch_parallel, any_action_failed, DatasetIndex # pylint: disable=no-name-in-module
 
