--- conflicted
+++ resolved
@@ -299,17 +299,7 @@
                                                   'attrs.pkl'), mode='wb') as file:
                 _ = await file.write(serialized)
 
-<<<<<<< HEAD
-        # *.mhd files contain information about scans' origin and spacing;
-        # however the order of axes there is inversed:
-        # so, we just need to reverse arrays with spacing and origin.
-
-        self.origin[patient_pos, :] = np.array(raw_data.GetOrigin())[::-1]
-        self.spacing[patient_pos, :] = np.array(raw_data.GetSpacing())[::-1]
-        return sitk.GetArrayFromImage(raw_data)
-=======
         return None
->>>>>>> 1f7014d3
 
     @action
     @inbatch_parallel(init='indices', post='_post_default', target='async', update=False)
@@ -718,28 +708,18 @@
         """
         extract patches of size patch_shape with specified
             stride
-<<<<<<< HEAD
-        args:
-            patch_shape: tuple/list/ndarray of len=3 with needed
-=======
         Args:
             patch_shape: tuple/list/ndarray of len=3 with needed 
->>>>>>> 1f7014d3
                 patch shape
             stride: tuple/list/ndarray of len=3 with stride that we
                 use to slide over each patient's data
             padding: type of padding (see doc of np.pad for available types)
                 say, 3.6 windows of size=patch_shape with stride
                 can be exracted from each patient's data.
-<<<<<<< HEAD
-                Then data will be padded s.t. 4 windows can be extracted
-                returns:
-=======
                 Then data will be padded s.t. 4 windows can be extracted 
             data_attr: name of attribute where the data is stored
                 _data by default
         Return:
->>>>>>> 1f7014d3
             4d-ndaray of patches; first dimension enumerates patches
         *Note: the shape of all patients is assumed to be the same
         """
