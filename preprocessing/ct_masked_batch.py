# pylint: disable=no-member
# pylint: disable=no-name-in-module
# pylint: disable=arguments-differ
"""Contains class CTImagesMaskedBatch for storing masked Ct-scans."""
<<<<<<< HEAD
import logging
=======
import os
import shutil

import aiofiles
from binascii import hexlify
import logging
import blosc
>>>>>>> 1f7014d3
import numpy as np
from numba import njit
from .ct_batch import CTImagesBatch
from .mask import make_mask_numba
from .resize import resize_patient_numba
<<<<<<< HEAD
from .dataset_import import action, inbatch_parallel
=======
from .dataset_import import action, inbatch_parallel, any_action_failed, DatasetIndex
>>>>>>> 1f7014d3


LOGGING_FMT = (u"%(filename)s[LINE:%(lineno)d]#" +
               "%(levelname)-8s [%(asctime)s]  %(message)s")
logging.basicConfig(format=LOGGING_FMT, level=logging.DEBUG)

logger = logging.getLogger(__name__)  # pylint: disable=invalid-name


@njit(nogil=True)
def get_nodules_numba(data, positions, size):
    """Fetch nodules from array by array of starting positions.

    This numberized function takes source array with data of shape (n, k, l)
    represented by 3d numpy array with BatchCt data,
    ndarray(p, 3) with starting indices of nodules where p is number
    of nodules and size of type ndarray(3, ) which contains
    sizes of nodules along each axis. The output is 3d ndarray with nodules
    put in CTImagesBatch-compatible skyscraper structure.

    *Note that dtypes of positions and size arrays must be the same.

    Args:
    - data: CTImagesBatch skyscraper represented by 3d numpy array;
    - positions: ndarray(l, 3) of int containing
      nodules' starting indices along [zyx]-axis
      accordingly in ndarray data;
    - size: ndarray(3,) of int containing
      nodules' sizes along each axis;
    """
    out_arr = np.zeros((np.int(positions.shape[0]), size[0], size[1], size[2]))

    n_positions = positions.shape[0]
    for i in range(n_positions):
        out_arr[i, :, :, :] = data[positions[i, 0]: positions[i, 0] + size[0],
                                   positions[i, 1]: positions[i, 1] + size[1],
                                   positions[i, 2]: positions[i, 2] + size[2]]

    return out_arr.reshape(n_positions * size[0], size[1], size[2])


class CTImagesMaskedBatch(CTImagesBatch):
    # TODO change bias in name to offset or smth like this
    """Class for storing masked batch of ct-scans.

    In addition to batch itself, stores mask in
    self.mask as ndarray, origin and spacing dictionaries
    and list with information about nodules in batch.

    new attrs:
        1. mask: ndarray of masks
        2. spacing: dict with keys = self.indices
            stores distances between pixels in mm for patients
            order is x, y, z
        3. origin: dict with keys = self.indices
            stores world coords of [0, 0, 0]-pixel of data for
            all patients
        4. nodules_info: list with information about nodule; each nodule
            represented by instance of Nodule class

    Important methods:
        1. load_mask(self, nodules_df, num_threads=8)
            function for
            loading masks from dataframe with nodules
            multithreading is supported
        2. resize(self, num_x_new=256, num_y_new=256,
                  num_slices_new=128, order=3, num_threads=8)
            transform shape of all patients to
            (num_slices_new, num_y_new, num_x_new)
            if masks are loaded, they are are also resized

        *Note: spacing, origin are recalculated when resize is executed
            As a result, load_mask can be also executed after resize
    """
    # record array contains the following information about nodules:
    # - self.nodules.nodule_center -- ndarray(num_nodules, 3) centers of
    #   nodules in world coords;
    # - self.nodules.nodule_size -- ndarray(num_nodules, 3) sizes of
    #   nodules along z, y, x in world coord;
    # - self.nodules.img_size -- ndarray(num_nodules, 3) sizes of images of
    #   patient data corresponding to nodules;
    # - self.nodules.offset -- ndarray(num_nodules, 3) of biases of
    #   patients which correspond to nodules;
    # - self.nodules.spacing -- ndarray(num_nodules, 3) of spacinf attribute
    #   of patients which correspond to nodules;
    # - self.nodules.origin -- ndarray(num_nodules, 3) of origin attribute
    #   of patients which correspond to nodules;
    nodules_dtype = np.dtype([('patient_pos', np.int, 1),
                              ('offset', np.int, (3,)),
                              ('img_size', np.int, (3,)),
                              ('nodule_center', np.float, (3,)),
                              ('nodule_size', np.float, (3,)),
                              ('spacing', np.float, (3,)),
                              ('origin', np.float, (3,))])

    @staticmethod
    def make_indices(size):
        """Generate list of batch indices of given size.

        Take number of indices as input parameter size and
        generates list of random indices of length size.

        Args:
        - size: size of list with indices;
        """
        return [CTImagesMaskedBatch.make_filename() for i in range(size)]

    def __init__(self, index, **kwargs):
        """Initialization of CTImagesMaskedBatch.

        Initialize CTImagesMaskedBatch with index.
        """
        super().__init__(index)
        self.mask = None
        self.nodules = None

    @action
    def load(self, source=None, fmt='dicom', bounds=None,
             origin=None, spacing=None, nodules=None, mask=None,
             attrs_from_blosc=True):
        """Load data in masked batch of patients.

        Args:
        - source: source array with skyscraper, needed if fmt is 'ndarray';
        - fmt: type of source data; possible values are 'raw' and 'ndarray';
        Returns:
        - self;

        Examples:
        >>> index = FilesIndex(path="/some/path/*.mhd, no_ext=True")
        >>> batch = CTImagesMaskedBatch(index)
        >>> batch.load(fmt='raw')

        >>> batch.load(src=source_array, fmt='ndarray', bounds=bounds,
        ...            origin=origin_dict, spacing=spacing_dict)
        """
        params = dict(source=source, bounds=bounds, origin=origin,
                      spacing=spacing)
        if fmt == 'ndarray':
            self._init_data(**params)
            self.nodules = nodules
            self.mask = mask
        else:
            # TODO check this
            super().load(fmt=fmt, **params, attrs_from_blosc=attrs_from_blosc)
        return self

    @action
    @inbatch_parallel(init='indices', post='_post_mask', target='async')
    async def load_mask(self, patient_id, *args, **kwargs):                # pylint: disable=unused-argument
        """ read, prepare and put 3d-mask in array from blosc,
            return the array.

        Args:
            patient_id: index of patient from batch, whose scans we need to
                stack
        Return:
            array with mask that corresponds to patient with supplied id
        """
        blosc_dir_path = os.path.join(self.index.get_fullpath(patient_id), 'mask.blk')
        if not os.path.exists(blosc_dir_path):
            raise FileExistsError("Cannot find mask.blk in the patient's folder")

        # read and return data
        async with aiofiles.open(blosc_dir_path, mode='rb') as file:
            packed = await file.read()
        return blosc.unpack_array(packed)

    @action
    @inbatch_parallel(init='indices', post='_post_default',
                      target='async', update=False)
    async def dump(self, patient, dst, src="data", fmt="blosc", dump_attrs=True):
        """Dump mask or source data on specified path and format

        Dump data or mask in CTIMagesMaskedBatch on specified path and format.
        Create folder corresponing to each patient.

        example:
            # initialize batch and load data
            ind = ['1ae34g90', '3hf82s76', '2ds38d04']
            batch.load(...)
            batch.create_mask(...)
            batch.dump(dst='./data/blosc_preprocessed', src='data')
            # the command above creates files

            # ./data/blosc_preprocessed/1ae34g90/data.blk
            # ./data/blosc_preprocessed/3hf82s76/data.blk
            # ./data/blosc_preprocessed/2ds38d04/data.blk
            batch.dump(dst='./data/blosc_preprocessed_mask', src='mask')
        """
        if fmt != 'blosc':
            raise NotImplementedError('Dump to {} is ' +
                                      'not implemented yet'.format(fmt))

        # convert src to iterable 1d-array
        src = np.asarray(src).reshape(-1)
        data_dict = dict()

        for source in list(src):
            if source == 'data':
                data_dict.update({'data.blk': self.get_image(patient)})
            elif source == 'mask':
                data_dict.update({'mask.blk': self.get_mask(patient)})

        # get patient attrs if dump of attrs is needed
        pat_attrs = self.get_attrs(patient) if dump_attrs else None
        return await self.dump_data_attrs(data_dict, pat_attrs, patient, dst)

    def get_mask(self, index):
        """Get view on patient data's mask.

        This method takes position of patient in self or his index
        and returns view on patient data's mask.

        Args:
        - index: can be either position of patient in self._data
        or index from self.index;

        Return:
        - ndarray(Nz, Ny, Nz): view on patient data's mask array;
        """
        if self.mask is None:
            return None
        pos = self._get_verified_pos(index)
        return self.mask[self.lower_bounds[pos]: self.upper_bounds[pos], :, :]

    @property
    def num_nodules(self):
        """Get number of nodules in CTImagesMaskedBatch.

        This property returns the number
        of nodules in CTImagesMaskedBatch. If fetch_nodules_info
        method has not been called yet returns -1.
        """
        if self.nodules is not None:
            return self.nodules.patient_pos.shape[0]
        else:
            return 0

    @action
    def fetch_nodules_info(self, nodules_df, update=False):
        """Extract nodules' info from nodules_df into attribute self.nodules.

        This method fetch info about all nodules in batch
        and put them in numpy record array which can be accessed outside
        the class by self.nodules. Record array self.nodules
        has 'spacing', 'origin', 'img_size' and 'bias' properties, each
        represented by ndarray(num_nodules, 3) referring to spacing, origin,
        image size and bound of patients which correspond to fetched nodules.
        Record array self.nodules also contains attributes 'center' and 'size'
        which contain information about center and size of nodules in
        world coordinate system, each of these properties is represented by
        ndarray(num_nodules, 3). Finally, self.nodules.patient_pos refers to
        positions of patients which correspond to stored nodules.
        Object self.nodules is used by some methods, for example, create mask
        or sample nodule batch, to perform transform from world coordinate
        system to pixel one.
        """
        if self.nodules is not None and not update:
            logger.warning("Nodules have already been extracted. " +
                           "Put update argument as True for refreshing")
            return self
        nodules_df = nodules_df.set_index('seriesuid')

        unique_indices = nodules_df.index.unique()
        inter_index = np.intersect1d(unique_indices, self.indices)
        nodules_df = nodules_df.loc[inter_index,
                                    ["coordZ", "coordY",
                                     "coordX", "diameter_mm"]]

        num_nodules = nodules_df.shape[0]
        self.nodules = np.rec.array(np.zeros(num_nodules,
                                             dtype=self.nodules_dtype))
        counter = 0
        for pat_id, coordz, coordy, coordx, diam in nodules_df.itertuples():
            pat_pos = self.index.get_pos(pat_id)
            self.nodules.patient_pos[counter] = pat_pos
            self.nodules.nodule_center[counter, :] = np.array([coordz,
                                                               coordy,
                                                               coordx])
            self.nodules.nodule_size[counter, :] = np.array([diam, diam, diam])
            counter += 1

        self._refresh_nodules_info()
        return self

    # TODO think about another name of method
    def _fit_into_bounds(self, size, variance=None):
        """Fetch start pixel coordinates of all nodules.

        This method returns start pixel coordinates of all nodules
        in batch. Note that all nodules are considered to have the
        fixed size defined by argument size: if nodule is out of
        patient's 3d image bounds than it's center is shifted.

        Args:
        - size: list, tuple of numpy array of length 3 with pixel
        size of nodules;
        - covariance: ndarray(3, ) diagonal elements
        of multivariate normal distribution used for sampling random shifts
        along [z, y, x] correspondingly;
        """
        size = np.array(size, dtype=np.int)

        center_pix = np.abs(self.nodules.nodule_center -
                            self.nodules.origin) / self.nodules.spacing
        start_pix = (np.rint(center_pix) - np.rint(size / 2))
        if variance is not None:
            start_pix += np.random.multivariate_normal(np.zeros(3),
                                                       np.diag(variance),
                                                       self.nodules.patient_pos.shape[0])
        end_pix = start_pix + size

        bias_upper = np.maximum(end_pix - self.nodules.img_size, 0)
        start_pix -= bias_upper
        end_pix -= bias_upper

        bias_lower = np.maximum(-start_pix, 0)
        start_pix += bias_lower
        end_pix += bias_lower

        return (start_pix + self.nodules.offset).astype(np.int)


    @action
    def create_mask(self):
        """Load mask data for using nodule's info.

        Load mask into self.mask using info in attribute self.nodules_info.
        *Note: nodules info must be loaded before the call of this method.
        """
        if self.nodules is None:
            logger.warning("Info about nodules location must " +
                           "be loaded before calling this method. " +
                           "Nothing happened.")
        self.mask = np.zeros_like(self.data)

        center_pix = np.abs(self.nodules.nodule_center -
                            self.nodules.origin) / self.nodules.spacing
        start_pix = (center_pix - np.rint(self.nodules.nodule_size /
                                          self.nodules.spacing / 2))
        start_pix = np.rint(start_pix).astype(np.int)
        make_mask_numba(self.mask, self.nodules.offset,
                        self.nodules.img_size + self.nodules.offset, start_pix,
                        np.rint(self.nodules.nodule_size / self.nodules.spacing))

        return self

    def fetch_mask_data(self, mask_shape):
        """
        create scaled mask using nodule info from self
        args:
            mask_shape: requiring shape of mask to be created
        return:
            3d-array with mask
        # TODO: one part of code from here repeats create_mask function
            better to unify these two func
        """
        if self.nodules is None:
            logger.warning("Info about nodules location must " +
                           "be loaded before calling this method. " +
                           "Nothing happened.")
        mask = np.zeros(shape=(len(self) * mask_shape[0], ) + tuple(mask_shape[1:]))

        # infer scale factor; assume patients are already resized to equal shapes
        scale_factor = np.asarray(mask_shape) / self.shape[0, :]

        # get rescaled nodule-centers, nodule-sizes, offsets, locs of nod starts
        center_scaled = np.abs(self.nodules.nodule_center - self.nodules.origin) / \
                               self.nodules.spacing * scale_factor
        start_scaled = (center_scaled - scale_factor * self.nodules.nodule_size / \
                                        self.nodules.spacing / 2)
        start_scaled = np.rint(start_scaled).astype(np.int)
        offset_scaled = np.rint(self.nodules.offset * scale_factor).astype(np.int)
        img_size_scaled = np.rint(self.nodules.img_size * scale_factor).astype(np.int)
        nod_size_scaled = (np.rint(scale_factor * self.nodules.nodule_size / 
                            self.nodules.spacing)).astype(np.int)
        # put nodules into mask
        make_mask_numba(mask, offset_scaled, img_size_scaled + offset_scaled,
                        start_scaled, nod_size_scaled)
        # return ndarray-mask
        return mask





    # TODO rename function to sample_random_nodules_positions
    def sample_random_nodules(self, num_nodules, nodule_size):
        """Sample random nodules from CTImagesBatchMasked skyscraper.

        Samples random num_nodules' lower_bounds coordinates
        and stack obtained data into ndarray(l, 3) then returns it.
        First dimension of that array is just an index of sampled
        nodules while second points out pixels of start of nodules
        in BatchCt skyscraper. Each nodule have shape
        defined by parameter size. If size of patients' data along
        z-axis is not the same for different patients than
        NotImplementedError will be raised.

        Args:
        - num_nodules: number of random nodules to sample from BatchCt data;
        - nodule_size: ndarray(3, ) nodule size in number of pixels;

        return
        - ndarray(l, 3) of int that contains information
        about starting positions
        of sampled nodules in BatchCt skyscraper along each axis.
        First dimension is used to index nodules
        while the second one refers to various axes.

        *Note: [zyx]-ordering is used;
        """
        all_indices = np.arange(len(self))
        sampled_indices = np.random.choice(all_indices,
                                           num_nodules, replace=True)

        offset = np.zeros((num_nodules, 3))
        offset[:, 0] = self.lower_bounds[sampled_indices]

        data_shape = self.shape[sampled_indices, :]
        samples = np.random.rand(num_nodules, 3) * (data_shape - nodule_size)
        return np.asarray(samples + offset, dtype=np.int)

    @action
    def sample_nodules(self, batch_size, nodule_size, share=0.8,
                       variance=None, mask_shape=None):
        """Fetch random cancer and non-cancer nodules from batch.

        Fetch nodules from CTImagesBatchMasked into ndarray(l, m, k).

        Args:
        - nodules_df: dataframe of csv file with information
            about nodules location;
        - batch_size: number of nodules in the output batch. Must be int;
        - nodule_size: size of nodule along axes.
            Must be list, tuple or ndarray(3, ) of integer type;
            (Note: using zyx ordering)
        - share: share of cancer nodules in the batch.
            If source CTImagesBatch contains less cancer
            nodules than needed random nodules will be taken;
        - variance: variances of normally distributed random shifts of
            nodules' first pixels
        - mask_shape: needed shape of mask in (z, y, x)-order. If not None,
            masks of nodules will be scaled to shape=mask_shape
        """
        if self.nodules is None:
            raise AttributeError("Info about nodules location must " +
                                 "be loaded before calling this method")
        if variance is not None:
            variance = np.asarray(variance, dtype=np.int)
            variance = variance.flatten()
            if len(variance) != 3:
                logger.warning('Argument variance be np.array-like' +
                               'and has shape (3,). ' +
                               'Would be used no-scale-shift.')
                variance = None
        nodule_size = np.asarray(nodule_size, dtype=np.int)
        cancer_n = int(share * batch_size)
        cancer_n = self.num_nodules if cancer_n > self.num_nodules else cancer_n
        if self.num_nodules == 0:
            cancer_nodules = np.zeros((0, 3))
        else:
            sample_indices = np.random.choice(np.arange(self.num_nodules),
                                              size=cancer_n, replace=False)
            cancer_nodules = self._fit_into_bounds(nodule_size,
                                                   variance=variance)
            cancer_nodules = cancer_nodules[sample_indices, :]

        random_nodules = self.sample_random_nodules(batch_size - cancer_n,
                                                    nodule_size)

        nodules_indices = np.vstack([cancer_nodules,
                                     random_nodules]).astype(np.int)  # pylint: disable=no-member

        # crop nodules' data
        data = get_nodules_numba(self.data, nodules_indices, nodule_size)

        # if mask_shape not None, compute scaled mask for the whole batch
        # scale also nodules' starting positions and nodules' shapes
        if mask_shape is not None:
            scale_factor = np.asarray(mask_shape) / np.asarray(nodule_size)
            batch_mask_shape = np.rint(scale_factor * self.shape[0, :]).astype(np.int)
            batch_mask = self.fetch_mask_data(batch_mask_shape)
            nodules_indices = np.rint(scale_factor * nodules_indices).astype(np.int)
        else:
            batch_mask = self.mask
            mask_shape = nodule_size

        # crop nodules' masks
        mask = get_nodules_numba(batch_mask, nodules_indices, mask_shape)

        # build noudles' batch
        bounds = np.arange(batch_size + 1) * nodule_size[0]
        ds_index = DatasetIndex(self.make_indices(batch_size))
        nodules_batch = CTImagesMaskedBatch(ds_index)
        nodules_batch.load(source=data, fmt='ndarray',
                           bounds=bounds, spacing=self.spacing)

        # TODO add info about nodules by changing self.nodules
        nodules_batch.mask = mask
        return nodules_batch

    def get_axial_slice(self, patient_pos, height):
        """Get tuple of slices (data slice, mask slice).

        Args:
            patient_pos: patient position in the batch
            height: height, take slices with number
                int(0.7 * number of slices for patient) from
                patient's scan and mask
        """
        margin = int(height * self[patient_pos].shape[0])
        if self.mask is not None:
            patch = (self.get_image(patient_pos)[margin, :, :],
                     self.get_mask(patient_pos)[margin, :, :])
        else:
            patch = (self.get_image(patient_pos)[margin, :, :], None)
        return patch

    def _refresh_nodules_info(self):
        """Refresh self.nodules attributes [spacing, origin, img_size, bias].

        This method should be called when it is needed to make
        [spacing, origin, img_size, bias] attributes of self.nodules
        to correspond the structure of batch's inner data.
        """
        self.nodules.offset[:, 0] = self.lower_bounds[self.nodules.patient_pos]
        self.nodules.spacing = self.spacing[self.nodules.patient_pos, :]
        self.nodules.origin = self.origin[self.nodules.patient_pos, :]
        self.nodules.img_size = self.shape[self.nodules.patient_pos, :]

    def _rescale_spacing(self):
        """Rescale spacing values and update nodules_info.

        This method should be called after any operation that
        changes shape of inner data.
        """
        if self.nodules is not None:
            self._refresh_nodules_info()
        return self

    @action
    @inbatch_parallel(init='_init_rebuild',
                      post='_post_rebuild', target='nogil')
    def resize(self, shape=(256, 256, 128), order=3, *args, **kwargs):    # pylint: disable=unused-argument, no-self-use
        """Perform resize of each CT-scan.

        performs resize (change of shape) of each CT-scan in the batch.
            When called from Batch, changes Batch
            returns self
        args:
            shape: needed shape after resize in order x, y, z
                *note that the order of axes in data is z, y, x
                 that is, new patient shape = (shape[2], shape[1], shape[0])
            n_workers: number of threads used (degree of parallelism)
                *note: available in the result of decoration of the function
                above
            order: the order of interpolation (<= 5)
                large value improves precision, but slows down the computaion
        example:
            shape = (256, 256, 128)
            Batch = Batch.resize(shape=shape, n_workers=20, order=2)
        """
        return resize_patient_numba


    def _post_mask(self, list_of_arrs, **kwargs):    # pylint: disable=unused-argument
        """ concatenate outputs of different workers and put the result in mask-attr
        
        Args:
            list_of_arrs: list of ndarays, with each ndarray representing a
                patient's mask
        """
        if any_action_failed(list_of_arrs):
            raise ValueError("Failed while parallelizing")

        new_mask = np.concatenate(list_of_arrs, axis=0)
        self.mask = new_mask

        return self


    def _post_rebuild(self, all_outputs, new_batch=False, **kwargs):
        """ Post-function for resize parallelization.

        gatherer of outputs from different workers for
            ops, requiring complete rebuild of batch._data
        args:
            new_batch: if True, returns new batch with data
                agregated from workers_ouputs
        """
        # TODO: process errors
        batch = super()._post_rebuild(all_outputs, new_batch, **kwargs)
        batch.nodules = self.nodules
        batch._rescale_spacing()  # pylint: disable=protected-access
        if self.mask is not None:
            batch.create_mask()
        return batch

    @action
    def make_xip(self, step=2, depth=10, func='max',
                 projection='axial', *args, **kwargs):    # pylint: disable=unused-argument, no-self-use
        """Compute xip of source CTImage along given x with given step and depth.

        Call parent variant of make_xip then change nodules sizes'
        via calling _update_nodule_size and create new mask that corresponds
        to data after transform.
        """
        batch = super().make_xip(step=step, depth=depth, func=func,
                                 projection=projection, *args, **kwargs)

        batch.nodules = self.nodules
        if projection == 'axial':
            _projection = 0
        elif projection == 'coronal':
            _projection = 1
        elif projection == 'sagital':
            _projection = 2
        batch.nodules.nodule_size[:, _projection] += (depth
                                                      * self.nodules.spacing[:, _projection])
        batch.spacing = self.rescale(batch[0].shape)
        batch._rescale_spacing()   # pylint: disable=protected-access
        if self.mask is not None:
            batch.create_mask()
        return batch

    def flip(self):
        logger.warning("There is no implementation of flip method for class " +
                       "CTIMagesMaskedBatch. Nothing happened")
        return self<|MERGE_RESOLUTION|>--- conflicted
+++ resolved
@@ -2,9 +2,6 @@
 # pylint: disable=no-name-in-module
 # pylint: disable=arguments-differ
 """Contains class CTImagesMaskedBatch for storing masked Ct-scans."""
-<<<<<<< HEAD
-import logging
-=======
 import os
 import shutil
 
@@ -12,17 +9,12 @@
 from binascii import hexlify
 import logging
 import blosc
->>>>>>> 1f7014d3
 import numpy as np
 from numba import njit
 from .ct_batch import CTImagesBatch
 from .mask import make_mask_numba
 from .resize import resize_patient_numba
-<<<<<<< HEAD
-from .dataset_import import action, inbatch_parallel
-=======
 from .dataset_import import action, inbatch_parallel, any_action_failed, DatasetIndex
->>>>>>> 1f7014d3
 
 
 LOGGING_FMT = (u"%(filename)s[LINE:%(lineno)d]#" +
