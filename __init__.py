--- conflicted
+++ resolved
@@ -1,11 +1,6 @@
 # pylint: disable=import-error
 # pylint: disable=wildcard-import
 """3d ct-scans preprocessing module with dataset submodule."""
-<<<<<<< HEAD
-from .preprocessing import *
-from .models import *
-from .pipelines import *
-=======
 import dataset
 from .preprocessing import *
->>>>>>> df2c15d3
+from .pipelines import *