--- conflicted
+++ resolved
@@ -1,12 +1,8 @@
 # pylint: disable=import-error
 # pylint: disable=wildcard-import
 """3d ct-scans preprocessing module with dataset submodule."""
-<<<<<<< HEAD
 import importlib
 dataset = importlib.import_module('.dataset', __package__)
 from .preprocessing import *
-=======
-from .preprocessing import *
 from .models import *
-from .pipelines import *
->>>>>>> ba9f44ea
+from .pipelines import *